--- conflicted
+++ resolved
@@ -1,11 +1,9 @@
 from __future__ import annotations
 
 import asyncio
-<<<<<<< HEAD
 from dataclasses import dataclass
-=======
+
 import logging
->>>>>>> c4e5955f
 from datetime import datetime, timezone
 from typing import Dict, List, Optional
 from urllib.parse import urlparse
@@ -713,8 +711,6 @@
     ) -> List[app_commands.Choice[str]]:
         return await self._character_autocomplete(interaction, current)
 
-
-<<<<<<< HEAD
 class CharacterSessionBase:
     def __init__(
         self,
@@ -1578,8 +1574,5 @@
             raise ValueError("Please provide 20 or fewer tags.")
         return ", ".join(tags)
 
-
-=======
->>>>>>> c4e5955f
 async def setup(bot: commands.Bot):
     await bot.add_cog(CharacterCommandsCog(bot))