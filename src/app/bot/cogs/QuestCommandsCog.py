--- conflicted
+++ resolved
@@ -5,11 +5,7 @@
 import logging
 from contextlib import suppress
 from datetime import datetime, timedelta, timezone
-<<<<<<< HEAD
-from typing import Any, Dict, List, Optional, Type
-=======
 from typing import Any, Dict, List, Optional, Type, Literal, Callable
->>>>>>> 2073c2a4
 
 import aiohttp
 import discord
@@ -1418,9 +1414,6 @@
     @quest.command(name="create", description="Start a DM wizard to draft a quest.")
     @app_commands.guild_only()
     async def quest_create(self, interaction: discord.Interaction) -> None:
-<<<<<<< HEAD
-        await quest_commands.quest_create(self, interaction)
-=======
         if interaction.guild is None:
             await interaction.response.send_message(
                 "This command can only be used inside a guild.", ephemeral=True
@@ -1504,7 +1497,6 @@
             await interaction.followup.send(reply, ephemeral=True)
         finally:
             self._active_quest_sessions.discard(member.id)
->>>>>>> 2073c2a4
 
     @quest.command(name="announce", description="Announce a quest now or at a scheduled time.")
     @app_commands.describe(
