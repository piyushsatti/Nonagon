--- conflicted
+++ resolved
@@ -4,11 +4,7 @@
 import json
 from contextlib import suppress
 from datetime import datetime, timedelta, timezone
-<<<<<<< HEAD
 from typing import Any, Dict, List, Optional, Literal
-=======
-from typing import Any, Dict, List, Optional, Type, Literal, Callable
->>>>>>> c63de285
 
 import aiohttp
 import discord
