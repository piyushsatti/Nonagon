from __future__ import annotations

import asyncio
import json
from contextlib import suppress
from datetime import datetime, timedelta, timezone
from typing import Any, Dict, List, Optional, Type, Literal, Callable

import aiohttp
import discord
from discord import app_commands
from discord.abc import Messageable
from discord.ext import commands

from app.bot.config import (
    BOT_FLUSH_VIA_ADAPTER,
    QUEST_API_BASE_URL,
    QUEST_BOARD_CHANNEL_ID,
)
from app.bot.quest import build_nudge_embed, build_quest_embed
from app.bot.quest import commands as quest_commands
from app.bot.quest.views import QuestSignupView
from app.bot.services import guild_settings_store
<<<<<<< HEAD
from app.bot.utils.logging import get_logger
from app.bot.utils.quest_embeds import (
    QuestEmbedData,
    QuestEmbedRoster,
    build_quest_embed,
)
from app.bot.cogs._staff_utils import is_allowed_staff
=======
from app.bot.utils.log_stream import send_demo_log
>>>>>>> c4e5955f
from app.domain.models.EntityIDModel import CharacterID, EntityID, QuestID, UserID
from app.domain.models.QuestModel import PlayerSignUp, PlayerStatus, Quest, QuestStatus
from app.domain.models.UserModel import User
from app.infra.mongo.guild_adapter import upsert_quest_sync
from app.infra.mongo.users_repo import UsersRepoMongo
from app.infra.serialization import to_bson


logger = get_logger(__name__)


class QuestCommandsCog(commands.Cog):
    """Slash commands for quest lifecycle management."""

    quest = app_commands.Group(
        name="quest", description="Manage Nonagon quests."
    )

    def __init__(self, bot: commands.Bot):
        self.bot = bot
        self._demo_log = logger.audit
        self._users_repo = UsersRepoMongo()
        self._active_quest_sessions: set[int] = set()
        self._quest_scheduler_task: Optional[asyncio.Task[None]] = None

    async def cog_load(self) -> None:
        if self._quest_scheduler_task is None:
            self._quest_scheduler_task = self.bot.loop.create_task(
                self._quest_schedule_loop()
            )

    async def cog_unload(self) -> None:
        task = self._quest_scheduler_task
        if task is not None:
            task.cancel()
            with suppress(asyncio.CancelledError):
                await task
            self._quest_scheduler_task = None
        self._active_quest_sessions: set[int] = set()

    # ---------- Quest Embed Helpers ----------

    def lookup_user_display(self, guild_id: int, user_id: UserID) -> str:
        guild_entry = self.bot.guild_data.get(guild_id)
        if guild_entry:
            for cached in guild_entry.get("users", {}).values():
                try:
                    if cached.user_id == user_id:
                        if cached.discord_id:
                            return f"<@{cached.discord_id}>"
                        return str(cached.user_id)
                except AttributeError:
                    continue
        return str(user_id)

    def _lookup_user_display(self, guild_id: int, user_id: UserID) -> str:
        return self.lookup_user_display(guild_id, user_id)

    def _format_signup_label(self, guild_id: int, signup: PlayerSignUp) -> str:
        user_display = self.lookup_user_display(guild_id, signup.user_id)
        return f"{user_display} — {str(signup.character_id)}"

    async def _resolve_board_channel(
        self, guild: discord.Guild, fallback: discord.TextChannel
    ) -> Messageable:
        if QUEST_BOARD_CHANNEL_ID:
            channel = guild.get_channel(QUEST_BOARD_CHANNEL_ID)
            if channel is None:
                try:
                    channel = await guild.fetch_channel(QUEST_BOARD_CHANNEL_ID)
                except Exception:
                    channel = None
            if channel is not None:
                return channel
        return fallback

    async def _announce_quest_now(
        self,
        guild: discord.Guild,
        quest: Quest,
        *,
        invoker: Optional[discord.Member],
        fallback_channel: Optional[discord.abc.Messageable],
    ) -> None:
        settings = guild_settings_store.fetch_settings(guild.id) or {}
        target_channel: Optional[discord.TextChannel] = None
        channel_id = settings.get("quest_commands_channel_id")
        if channel_id is not None:
            try:
                target_channel = guild.get_channel(int(channel_id))  # type: ignore[arg-type]
            except (TypeError, ValueError):
                target_channel = None
        if target_channel is None:
            if isinstance(fallback_channel, discord.TextChannel):
                target_channel = fallback_channel
            elif isinstance(fallback_channel, discord.abc.Messageable):
                pass  # non-text fallback unsupported for announcements
        if target_channel is None:
            raise ValueError(
                "No quest announcement channel configured. Run `/setup quest` first."
            )

        me = guild.me
        if me is None or not target_channel.permissions_for(me).send_messages:
            raise ValueError(
                f"I need Send Messages permission in {target_channel.mention} before announcing."
            )

        referee_display = self._lookup_user_display(guild.id, quest.referee_id)
        content_parts: list[str] = []
        if invoker is not None:
            content_parts.append(invoker.mention)
        elif referee_display:
            content_parts.append(referee_display)

        ping_role: Optional[discord.Role] = None
        ping_role_id = settings.get("quest_ping_role_id")
        if ping_role_id is not None:
            try:
                ping_role = guild.get_role(int(ping_role_id))
            except (TypeError, ValueError):
                ping_role = None
        if ping_role is not None:
            content_parts.append(ping_role.mention)
        content = " ".join(part for part in content_parts if part).strip() or None

        quest.status = QuestStatus.ANNOUNCED
        quest.announce_at = None

        embed = build_quest_embed(
            quest,
            guild,
            lookup_user_display=self.lookup_user_display,
            referee_display=referee_display,
            approved_by_display=referee_display,
        )

        message = await target_channel.send(
            content=content,
            embed=embed,
            view=QuestSignupView(self, str(quest.quest_id)),
        )

        quest.channel_id = str(message.channel.id)
        quest.message_id = str(message.id)
        self._persist_quest(guild.id, quest)

        await logger.audit(
            self.bot,
            guild,
            "Quest `%s` announced in %s",
            str(quest.quest_id),
            target_channel.mention,
        )

    def _parse_datetime_input(self, value: str) -> Optional[datetime]:
        text = (value or "").strip()
        if not text:
            return None
        if text.isdigit():
            try:
                return datetime.fromtimestamp(int(text), tz=timezone.utc)
            except (OverflowError, ValueError):
                return None
        return None

    async def _sync_quest_announcement(
        self,
        guild: discord.Guild,
        quest: Quest,
        *,
        approved_by_display: Optional[str] = None,
        last_updated_at: Optional[datetime] = None,
        view: Optional[discord.ui.View] = None,
    ) -> None:
        channel = guild.get_channel(int(quest.channel_id))
        if channel is None:
            try:
                channel = await guild.fetch_channel(int(quest.channel_id))
            except Exception as exc:  # pragma: no cover - defensive log
                logger.debug(
                    "Unable to resolve quest channel %s in guild %s: %s",
                    quest.channel_id,
                    guild.id,
                    exc,
                )
                return

        try:
            message = await channel.fetch_message(int(quest.message_id))
        except Exception as exc:  # pragma: no cover - defensive log
            logger.debug(
                "Unable to fetch quest message %s in guild %s: %s",
                quest.message_id,
                guild.id,
                exc,
            )
            return

        embed = build_quest_embed(
            quest,
            guild,
            lookup_user_display=self.lookup_user_display,
            approved_by_display=approved_by_display,
            last_updated_at=last_updated_at,
        )

        try:
            resolved_view = view
            if resolved_view is None and quest.is_signup_open:
                resolved_view = QuestSignupView(self, str(quest.quest_id))
            await message.edit(embed=embed, view=resolved_view)
        except Exception as exc:  # pragma: no cover - defensive log
            logger.debug(
                "Unable to update quest announcement %s in guild %s: %s",
                quest.quest_id,
                guild.id,
                exc,
            )

    async def _ensure_guild_cache(self, guild: discord.Guild) -> None:
        if guild.id not in self.bot.guild_data:
            await self.bot.load_or_create_guild_cache(guild)

    async def _quest_schedule_loop(self) -> None:
        await self.bot.wait_until_ready()
        while not self.bot.is_closed():
            try:
                await self._run_scheduled_announcements()
            except Exception:  # pragma: no cover - defensive
                logger.exception("Failed to process scheduled quest announcements")
            await asyncio.sleep(60)

    async def _run_scheduled_announcements(self) -> None:
        now = datetime.now(timezone.utc)
        for guild in list(self.bot.guilds):
            await self._ensure_guild_cache(guild)
            guild_entry = self.bot.guild_data.get(guild.id)
            if not guild_entry:
                continue
            db = guild_entry["db"]
            cursor = db["quests"].find(
                {
                    "guild_id": guild.id,
                    "announce_at": {"$lte": now},
                    "$or": [
                        {"channel_id": {"$exists": False}},
                        {"channel_id": None},
                        {"channel_id": ""},
                    ],
                },
            )
            for doc in cursor:
                try:
                    quest = self._quest_from_doc(guild.id, doc)
                except Exception:
                    logger.exception(
                        "Failed to deserialize quest doc for guild %s", guild.id
                    )
                    continue
                if quest.status not in (QuestStatus.DRAFT, QuestStatus.ANNOUNCED):
                    continue
                if quest.channel_id and quest.message_id:
                    continue
                try:
                    await self._announce_quest_now(
                        guild, quest, invoker=None, fallback_channel=None
                    )
                except Exception:
                    logger.exception(
                        "Scheduled announcement failed for quest %s in guild %s",
                        quest.quest_id,
                        guild.id,
                    )

    async def _get_cached_user(self, member: discord.Member) -> User:
        await self._ensure_guild_cache(member.guild)
        guild_entry = self.bot.guild_data[member.guild.id]

        user = guild_entry["users"].get(member.id)
        if user is not None:
            return user

        listener: Optional[commands.Cog] = self.bot.get_cog("ListnerCog")
        if listener is None:
            raise RuntimeError("Listener cog not loaded; cannot resolve users.")

        # Reuse listener helper to ensure cache consistency
        ensure_method = getattr(listener, "_ensure_cached_user", None)
        if ensure_method is None:
            raise RuntimeError("Listener cog missing _ensure_cached_user helper.")

        user = await ensure_method(member)  # type: ignore[misc]
        return user

    async def _resolve_member_for_user_id(
        self, guild: discord.Guild, user_id: UserID
    ) -> Optional[discord.Member]:
        await self._ensure_guild_cache(guild)
        guild_entry = self.bot.guild_data.get(guild.id)
        def _coerce_discord_id(raw: object) -> int | None:
            if isinstance(raw, int):
                return raw
            if isinstance(raw, str):
                digits = raw.strip()
                if digits.isdigit():
                    return int(digits)
            return None

        candidate_ids: set[int] = set()

        if guild_entry:
            users = guild_entry.get("users", {})
            for cached_discord_id, cached_user in users.items():
                try:
                    if cached_user.user_id != user_id:
                        continue
                    parsed = _coerce_discord_id(cached_discord_id)
                    if parsed is not None:
                        candidate_ids.add(parsed)
                    cached_value = getattr(cached_user, "discord_id", None)
                    parsed = _coerce_discord_id(cached_value)
                    if parsed is not None:
                        candidate_ids.add(parsed)
                except AttributeError:
                    continue

        try:
            repo_user = await self._users_repo.get(guild.id, str(user_id))
        except Exception:
            repo_user = None
        if repo_user is not None:
            parsed = _coerce_discord_id(getattr(repo_user, "discord_id", None))
            if parsed is not None:
                candidate_ids.add(parsed)

        for discord_id in candidate_ids:
            member = guild.get_member(discord_id)
            if member is not None:
                return member
            try:
                member = await guild.fetch_member(discord_id)
            except Exception:
                continue
            if member is not None:
                return member

        return None

    def _parse_entity_id(
        self, cls: Type[EntityID], payload: Any, *, fallback: Any = None
    ) -> EntityID:
        if isinstance(payload, cls):
            return payload
        if isinstance(payload, dict):
            value = payload.get("value")
            if isinstance(value, str) and value:
                return cls.parse(value)
            number = payload.get("number")
            if number is not None:
                prefix = payload.get("prefix", cls.prefix)
                return cls.parse(f"{prefix}{number}")
        if isinstance(payload, str) and payload:
            return cls.parse(payload)
        if isinstance(payload, int):
            return cls.parse(f"{cls.prefix}{payload}")
        if fallback is not None:
            return self._parse_entity_id(cls, fallback)
        raise ValueError(f"Unable to parse {cls.__name__} from payload={payload!r}")

    def _next_quest_id(self, guild_id: int) -> QuestID:
        guild_entry = self.bot.guild_data[guild_id]
        db = guild_entry["db"]
        coll = db["quests"]
        while True:
            candidate = QuestID.generate()
            exists = coll.count_documents(
                {"guild_id": guild_id, "quest_id.value": str(candidate)}, limit=1
            )
            if not exists:
                return candidate

    def _quest_to_doc(self, quest: Quest) -> dict:
        doc = to_bson(quest)
        doc["guild_id"] = quest.guild_id
        return doc

    def _persist_quest(self, guild_id: int, quest: Quest) -> None:
        if BOT_FLUSH_VIA_ADAPTER:
            from app.bot.database import db_client

            upsert_quest_sync(db_client, guild_id, quest)
            return
        guild_entry = self.bot.guild_data[guild_id]
        db = guild_entry["db"]
        quest.guild_id = guild_id
        payload = self._quest_to_doc(quest)
        db["quests"].update_one(
            {"guild_id": guild_id, "quest_id.value": str(quest.quest_id)},
            {"$set": payload},
            upsert=True,
        )

    async def _persist_quest_via_api(self, guild: discord.Guild, quest: Quest) -> bool:
        if not QUEST_API_BASE_URL:
            return False

        base_url = QUEST_API_BASE_URL.rstrip("/")
        url = f"{base_url}/v1/guilds/{guild.id}/quests"
        payload: dict[str, object] = {
            "quest_id": str(quest.quest_id),
            "referee_id": str(quest.referee_id),
            "raw": quest.raw,
            "title": quest.title,
            "description": quest.description,
            "image_url": quest.image_url,
            "linked_quests": [str(qid) for qid in quest.linked_quests],
            "linked_summaries": [str(sid) for sid in quest.linked_summaries],
        }

        if quest.starting_at is not None:
            payload["starting_at"] = quest.starting_at.isoformat()

        if quest.duration is not None:
            payload["duration_hours"] = quest.duration.total_seconds() / 3600.0

        params = {
            "channel_id": quest.channel_id,
            "message_id": quest.message_id,
        }

        timeout = aiohttp.ClientTimeout(total=10)
        try:
            async with aiohttp.ClientSession(timeout=timeout) as session:
                async with session.post(url, json=payload, params=params) as resp:
                    if resp.status != 201:
                        text = await resp.text()
                        raise RuntimeError(
                            f"Quest API persistence failed with {resp.status}: {text}"
                        )
            return True
        except Exception as exc:
            logger.warning(
                "Falling back to direct quest persistence for %s in guild %s: %s",
                quest.quest_id,
                guild.id,
                exc,
            )
            return False

    async def _add_signup_via_api(
        self,
        guild: discord.Guild,
        quest: Quest,
        user: User,
        character_id: CharacterID,
    ) -> bool:
        if not QUEST_API_BASE_URL:
            return False

        base_url = QUEST_API_BASE_URL.rstrip("/")
        url = f"{base_url}/v1/guilds/{guild.id}/quests/{quest.quest_id}/signups"
        payload = {
            "user_id": str(user.user_id),
            "character_id": str(character_id),
        }

        timeout = aiohttp.ClientTimeout(total=10)
        try:
            async with aiohttp.ClientSession(timeout=timeout) as session:
                async with session.post(url, json=payload) as resp:
                    if resp.status in (200, 201):
                        return True

                    raw = await resp.text()
                    detail = self._extract_api_detail(raw)

                    if resp.status in (400, 404):
                        message = self._normalize_signup_error(
                            detail or "Unable to submit signup request."
                        )
                        raise ValueError(message)

                    logger.warning(
                        "Signup API returned %s for quest %s in guild %s: %s",
                        resp.status,
                        quest.quest_id,
                        guild.id,
                        detail or raw,
                    )
                    return False
        except ValueError:
            raise
        except Exception as exc:
            logger.warning(
                "Signup API request failed for quest %s in guild %s: %s",
                quest.quest_id,
                guild.id,
                exc,
            )
            return False

    async def _select_signup_via_api(
        self,
        guild: discord.Guild,
        quest: Quest,
        user_id: UserID,
    ) -> bool:
        if not QUEST_API_BASE_URL:
            return False

        base_url = QUEST_API_BASE_URL.rstrip("/")
        url = f"{base_url}/v1/guilds/{guild.id}/quests/{quest.quest_id}/signups/{user_id}:select"

        timeout = aiohttp.ClientTimeout(total=10)
        try:
            async with aiohttp.ClientSession(timeout=timeout) as session:
                async with session.post(url) as resp:
                    if resp.status in (200, 201):
                        return True

                    raw = await resp.text()
                    detail = self._extract_api_detail(raw)

                    if resp.status in (400, 404):
                        raise ValueError(detail or "Unable to accept signup request.")

                    logger.warning(
                        "Signup select API returned %s for quest %s in guild %s: %s",
                        resp.status,
                        quest.quest_id,
                        guild.id,
                        detail or raw,
                    )
                    return False
        except ValueError:
            raise
        except Exception as exc:
            logger.warning(
                "Signup select API request failed for quest %s in guild %s: %s",
                quest.quest_id,
                guild.id,
                exc,
            )
            return False

    async def _remove_signup_via_api(
        self,
        guild: discord.Guild,
        quest: Quest,
        user_id: UserID,
    ) -> bool:
        if not QUEST_API_BASE_URL:
            return False

        base_url = QUEST_API_BASE_URL.rstrip("/")
        url = f"{base_url}/v1/guilds/{guild.id}/quests/{quest.quest_id}/signups/{user_id}"

        timeout = aiohttp.ClientTimeout(total=10)
        try:
            async with aiohttp.ClientSession(timeout=timeout) as session:
                async with session.delete(url) as resp:
                    if resp.status in (200, 204):
                        return True

                    raw = await resp.text()
                    detail = self._extract_api_detail(raw)

                    if resp.status in (400, 404):
                        raise ValueError(detail or "Unable to remove signup.")

                    logger.warning(
                        "Signup removal API returned %s for quest %s in guild %s: %s",
                        resp.status,
                        quest.quest_id,
                        guild.id,
                        detail or raw,
                    )
                    return False
        except ValueError:
            raise
        except Exception as exc:
            logger.warning(
                "Signup removal API request failed for quest %s in guild %s: %s",
                quest.quest_id,
                guild.id,
                exc,
            )
            return False

    async def _nudge_via_api(
        self,
        guild: discord.Guild,
        quest: Quest,
        referee: User,
    ) -> tuple[bool, Optional[datetime]]:
        if not QUEST_API_BASE_URL:
            return False, None

        base_url = QUEST_API_BASE_URL.rstrip("/")
        url = f"{base_url}/v1/guilds/{guild.id}/quests/{quest.quest_id}:nudge"
        payload = {"referee_id": str(referee.user_id)}

        timeout = aiohttp.ClientTimeout(total=10)
        try:
            async with aiohttp.ClientSession(timeout=timeout) as session:
                async with session.post(url, json=payload) as resp:
                    if resp.status in (200, 201):
                        api_timestamp: Optional[datetime] = None
                        try:
                            data = await resp.json()
                        except Exception:
                            data = None
                        if isinstance(data, dict):
                            raw_ts = data.get("last_nudged_at")
                            if isinstance(raw_ts, str):
                                iso_value = raw_ts.strip()
                                if iso_value.endswith("Z"):
                                    iso_value = iso_value[:-1] + "+00:00"
                                try:
                                    api_timestamp = datetime.fromisoformat(iso_value)
                                except ValueError:
                                    api_timestamp = None
                        return True, api_timestamp

                    raw = await resp.text()
                    detail = self._extract_api_detail(raw)

                    if resp.status in (400, 404):
                        raise ValueError(detail or "Unable to nudge quest.")

                    logger.warning(
                        "Nudge API returned %s for quest %s in guild %s: %s",
                        resp.status,
                        quest.quest_id,
                        guild.id,
                        detail or raw,
                    )
                    return False, None
        except ValueError:
            raise
        except Exception as exc:
            logger.warning(
                "Nudge API request failed for quest %s in guild %s: %s",
                quest.quest_id,
                guild.id,
                exc,
            )
            return False, None

    async def _emit_nudge_log(
        self,
        guild: discord.Guild,
        member: discord.Member,
        quest_title: str,
    ) -> None:
        message = f"{member.mention} nudged quest `{quest_title}`"
        try:
            await self._demo_log(self.bot, guild, message)
        except Exception as exc:
            logger.warning(
                "Failed to emit nudge log for quest %s in guild %s",
                quest_title,
                getattr(guild, "id", "unknown"),
                exc_info=exc,
            )

    async def _close_signups_via_api(
        self,
        guild: discord.Guild,
        quest: Quest,
    ) -> bool:
        if not QUEST_API_BASE_URL:
            return False

        base_url = QUEST_API_BASE_URL.rstrip("/")
        url = f"{base_url}/v1/guilds/{guild.id}/quests/{quest.quest_id}:closeSignups"

        timeout = aiohttp.ClientTimeout(total=10)
        try:
            async with aiohttp.ClientSession(timeout=timeout) as session:
                async with session.post(url) as resp:
                    if resp.status in (200, 201):
                        return True

                    raw = await resp.text()
                    detail = self._extract_api_detail(raw)

                    if resp.status in (400, 404):
                        raise ValueError(detail or "Unable to close signups.")

                    logger.warning(
                        "Close signups API returned %s for quest %s in guild %s: %s",
                        resp.status,
                        quest.quest_id,
                        guild.id,
                        detail or raw,
                    )
                    return False
        except ValueError:
            raise
        except Exception as exc:
            logger.warning(
                "Close signups API request failed for quest %s in guild %s: %s",
                quest.quest_id,
                guild.id,
                exc,
            )
            return False

    def _quest_from_doc(self, guild_id: int, doc: dict) -> Quest:
        quest_id_doc = doc.get("quest_id")
        ref_doc = doc.get("referee_id")
        stored_gid = doc.get("guild_id", guild_id)

        ref_payload = ref_doc if ref_doc else doc.get("referee")

        starting_at = doc.get("starting_at")
        if isinstance(starting_at, str):
            try:
                starting_at = datetime.fromisoformat(starting_at)
            except ValueError:
                starting_at = None
        if isinstance(starting_at, datetime):
            if starting_at.tzinfo is None or starting_at.tzinfo.utcoffset(starting_at) is None:
                starting_at = starting_at.replace(tzinfo=timezone.utc)

        duration = None
        if doc.get("duration") is not None:
            try:
                duration = timedelta(seconds=float(doc["duration"]))
            except (TypeError, ValueError):
                duration = None

        quest = Quest(
            quest_id=self._parse_entity_id(QuestID, quest_id_doc, fallback=doc.get("_id")),
            guild_id=int(stored_gid),
            referee_id=self._parse_entity_id(UserID, ref_payload),
            raw=doc.get("raw", ""),
            channel_id=doc.get("channel_id"),
            message_id=doc.get("message_id"),
            title=doc.get("title"),
            description=doc.get("description"),
            starting_at=starting_at,
            duration=duration,
            image_url=doc.get("image_url"),
        )

        status_value = doc.get("status")
        if status_value:
            quest.status = (
                status_value
                if isinstance(status_value, QuestStatus)
                else QuestStatus(status_value)
            )

        announce_at = doc.get("announce_at")
        if isinstance(announce_at, str):
            try:
                announce_at = datetime.fromisoformat(announce_at)
            except ValueError:
                announce_at = None
        if isinstance(announce_at, datetime):
            if announce_at.tzinfo is None or announce_at.tzinfo.utcoffset(announce_at) is None:
                announce_at = announce_at.replace(tzinfo=timezone.utc)
        quest.announce_at = announce_at

        quest.started_at = doc.get("started_at")
        if isinstance(quest.started_at, str):
            try:
                quest.started_at = datetime.fromisoformat(quest.started_at)
            except ValueError:
                quest.started_at = None
        if isinstance(quest.started_at, datetime):
            if quest.started_at.tzinfo is None or quest.started_at.tzinfo.utcoffset(quest.started_at) is None:
                quest.started_at = quest.started_at.replace(tzinfo=timezone.utc)

        quest.ended_at = doc.get("ended_at")
        if isinstance(quest.ended_at, str):
            try:
                quest.ended_at = datetime.fromisoformat(quest.ended_at)
            except ValueError:
                quest.ended_at = None
        if isinstance(quest.ended_at, datetime):
            if quest.ended_at.tzinfo is None or quest.ended_at.tzinfo.utcoffset(quest.ended_at) is None:
                quest.ended_at = quest.ended_at.replace(tzinfo=timezone.utc)

        quest.last_nudged_at = doc.get("last_nudged_at")
        if isinstance(quest.last_nudged_at, str):
            try:
                quest.last_nudged_at = datetime.fromisoformat(quest.last_nudged_at)
            except ValueError:
                quest.last_nudged_at = None
        if isinstance(quest.last_nudged_at, datetime):
            if quest.last_nudged_at.tzinfo is None or quest.last_nudged_at.tzinfo.utcoffset(quest.last_nudged_at) is None:
                quest.last_nudged_at = quest.last_nudged_at.replace(tzinfo=timezone.utc)

        signups: list[PlayerSignUp] = []
        for entry in doc.get("signups", []):
            uid = entry.get("user_id")
            cid = entry.get("character_id")
            status = entry.get("status")
            if uid is None or cid is None:
                continue
            user_id = self._parse_entity_id(UserID, uid)
            char_id = self._parse_entity_id(CharacterID, cid)
            signups.append(
                PlayerSignUp(
                    user_id=user_id,
                    character_id=char_id,
                    status=(
                        status
                        if isinstance(status, PlayerStatus)
                        else PlayerStatus(status) if status else PlayerStatus.APPLIED
                    ),
                )
            )

        quest.signups = signups
        return quest

    def _fetch_quest(self, guild_id: int, quest_id: QuestID) -> Optional[Quest]:
        guild_entry = self.bot.guild_data[guild_id]
        db = guild_entry["db"]
        doc = db["quests"].find_one(
            {
                "guild_id": guild_id,
                "quest_id.value": str(quest_id),
            }
        )
        if doc is None:
            doc = db["quests"].find_one(
                {
                    "quest_id.value": str(quest_id),
                }
            )
            if doc is None:
                return None
        return self._quest_from_doc(guild_id, doc)

    async def quest_id_autocomplete(
        self, interaction: discord.Interaction, current: str
    ) -> list[app_commands.Choice[str]]:
        if interaction.guild is None:
            return []
        await self._ensure_guild_cache(interaction.guild)
        db = self.bot.guild_data[interaction.guild.id]["db"]
        cursor = (
            db["quests"]
            .find(
                {
                    "$or": [
                        {"guild_id": interaction.guild.id},
                        {"guild_id": {"$exists": False}},
                    ]
                },
                {"_id": 0, "quest_id": 1, "title": 1, "starting_at": 1},
            )
            .sort("starting_at", -1)
            .limit(20)
        )
        choices: list[app_commands.Choice[str]] = []
        term = (current or "").upper()
        for doc in cursor:
            qid = doc.get("quest_id", {})
            if isinstance(qid, dict):
                label = qid.get("value") or f"{qid.get('prefix', 'QUES')}{qid.get('number', '')}"
            else:
                label = str(qid)
            if term and term not in label:
                continue
            title = doc.get("title") or label
            choices.append(app_commands.Choice(name=f"{label} — {title}", value=label))
        return choices[:25]

    async def character_id_autocomplete(
        self, interaction: discord.Interaction, current: str
    ) -> list[app_commands.Choice[str]]:
        if interaction.guild is None or not isinstance(
            interaction.user, discord.Member
        ):
            return []
        await self._ensure_guild_cache(interaction.guild)
        db = self.bot.guild_data[interaction.guild.id]["db"]
        cursor = (
            db["characters"]
            .find(
                {
                    "guild_id": interaction.guild.id,
                    "owner_id.value": str(UserID.from_body(str(interaction.user.id))),
                },
                {"_id": 0, "character_id": 1, "name": 1},
            )
            .limit(20)
        )
        term = (current or "").upper()
        choices: list[app_commands.Choice[str]] = []
        for doc in cursor:
            cid = doc.get("character_id", {})
            if isinstance(cid, dict):
                label = cid.get("value") or f"{cid.get('prefix', 'CHAR')}{cid.get('number', '')}"
            else:
                label = str(cid)
            if term and term not in label:
                continue
            name = doc.get("name") or label
            choices.append(app_commands.Choice(name=f"{label} — {name}", value=label))
        return choices[:25]

    @staticmethod
    def _normalize_signup_error(message: str) -> str:
        if "already signed up" in message.lower():
            return "You already requested to join this quest."
        return message

    @staticmethod
    def _extract_api_detail(raw: str) -> Optional[str]:
        raw = (raw or "").strip()
        if not raw:
            return None
        try:
            data = json.loads(raw)
        except json.JSONDecodeError:
            return raw
        if isinstance(data, dict):
            detail = data.get("detail")
            if isinstance(detail, list) and detail:
                first = detail[0]
                if isinstance(first, dict):
                    return str(first.get("msg") or raw)
                return str(first)
            if isinstance(detail, dict):
                return str(detail.get("msg") or detail)
            if detail is not None:
                return str(detail)
        return raw

    async def _execute_nudge(
        self,
        interaction: discord.Interaction,
        quest_id: QuestID,
    ) -> str:
        guild = interaction.guild
        if guild is None:
            raise ValueError("This action must be performed inside a guild.")

        member = interaction.user
        if not isinstance(member, discord.Member):
            raise ValueError("Only guild members can nudge quests.")

        user = await self._get_cached_user(member)
        if not user.is_referee:
            raise ValueError("Only referees can nudge quests.")

        quest = self._fetch_quest(guild.id, quest_id)
        if quest is None:
            raise ValueError("Quest not found.")

        if quest.referee_id != user.user_id:
            raise ValueError("Only the quest's referee can nudge this quest.")

        if not quest.channel_id or not quest.message_id:
            raise ValueError("Announce the quest before sending a nudge.")

        now = datetime.now(timezone.utc)
        cooldown = timedelta(hours=48)
        last_nudged_at = quest.last_nudged_at
        if last_nudged_at is not None:
            if last_nudged_at.tzinfo is None or last_nudged_at.tzinfo.utcoffset(last_nudged_at) is None:
                last_nudged_at = last_nudged_at.replace(tzinfo=timezone.utc)
            elapsed = now - last_nudged_at
            if elapsed < cooldown:
                remaining = cooldown - elapsed
                total_seconds = int(remaining.total_seconds())
                hours, remainder = divmod(total_seconds, 3600)
                minutes = remainder // 60
                parts: list[str] = []
                if hours:
                    parts.append(f"{hours}h")
                if minutes:
                    parts.append(f"{minutes}m")
                if not parts:
                    parts.append("less than a minute")
                raise ValueError(
                    "Nudge on cooldown. Try again in {}.".format(" ".join(parts))
                )

        try:
            via_api, api_timestamp = await self._nudge_via_api(guild, quest, user)
        except ValueError as exc:
            raise ValueError(str(exc)) from exc

        nudge_timestamp = now
        if via_api:
            refreshed = self._fetch_quest(guild.id, quest_id)
            if refreshed is not None:
                quest = refreshed
                nudge_timestamp = quest.last_nudged_at or now
            elif api_timestamp is not None:
                quest.last_nudged_at = api_timestamp
                nudge_timestamp = api_timestamp
            else:
                quest.last_nudged_at = now
                nudge_timestamp = now
        else:
            quest.last_nudged_at = now
            self._persist_quest(guild.id, quest)

        channel: Optional[Messageable] = None
        try:
            channel = guild.get_channel(int(quest.channel_id))
            if channel is None:
                channel = await guild.fetch_channel(int(quest.channel_id))
        except Exception:
            channel = None

        settings = guild_settings_store.fetch_settings(guild.id) or {}
        ping_role: Optional[discord.Role] = None
        ping_role_id = settings.get("quest_ping_role_id")
        if ping_role_id is not None:
            try:
                ping_role = guild.get_role(int(ping_role_id))
            except (TypeError, ValueError):
                ping_role = None

        jump_url = f"https://discord.com/channels/{guild.id}/{quest.channel_id}/{quest.message_id}"
        quest_title = quest.title or str(quest.quest_id)
        if channel is not None:
            try:
                embed = build_nudge_embed(
                    quest,
                    member,
                    jump_url,
                    bumped_at=nudge_timestamp,
                )
                content = ping_role.mention if ping_role is not None else None
                await channel.send(content=content, embed=embed)
            except Exception:
                pass

        await self._sync_quest_announcement(
            guild,
            quest,
            last_updated_at=nudge_timestamp if isinstance(nudge_timestamp, datetime) else now,
        )

        await self._emit_nudge_log(guild, member, quest_title)

        channel_display = getattr(channel, "mention", None) if channel else None
        next_reference = nudge_timestamp if isinstance(nudge_timestamp, datetime) else now
        if next_reference.tzinfo is None or next_reference.tzinfo.utcoffset(next_reference) is None:
            next_reference = next_reference.replace(tzinfo=timezone.utc)
        relative_epoch = int((next_reference + cooldown).timestamp())
        relative_tag = f"<t:{relative_epoch}:R>"
        if channel_display:
            return f"Quest bumped in {channel_display}. Next nudge available {relative_tag}."
        return f"Quest bumped. Next nudge available {relative_tag}."

    async def _execute_join(
        self,
        interaction: discord.Interaction,
        quest_id: QuestID,
        character_id: CharacterID,
    ) -> str:
        guild = interaction.guild
        if guild is None:
            raise ValueError("This action must be performed inside a guild.")

        member = interaction.user
        if not isinstance(member, discord.Member):
            raise ValueError("Only guild members can join quests.")

        user = await self._get_cached_user(member)

        if not user.is_player:
            raise ValueError(
                "You need the PLAYER role to join quests. Use `/character create` first."
            )

        if not user.is_character_owner(character_id):
            raise ValueError("You can only join with characters you own.")

        quest = self._fetch_quest(guild.id, quest_id)
        if quest is None:
            raise ValueError("Quest not found.")

        if not quest.is_signup_open:
            raise ValueError("Signups are closed for this quest.")

        try:
            persisted_via_api = await self._add_signup_via_api(
                guild, quest, user, character_id
            )
        except ValueError as exc:
            raise ValueError(str(exc)) from exc

        if not persisted_via_api:
            try:
                quest.add_signup(user.user_id, character_id)
            except ValueError as exc:
                message = self._normalize_signup_error(str(exc))
                raise ValueError(message) from exc

            self._persist_quest(guild.id, quest)
        else:
            refreshed = self._fetch_quest(guild.id, quest_id)
            if refreshed is not None:
                quest = refreshed

        await self._sync_quest_announcement(
            guild,
            quest,
            last_updated_at=datetime.now(timezone.utc),
        )

        await logger.audit(
            self.bot,
            guild,
            "%s requested to join `%s` with `%s`",
            member.mention,
            quest.title or str(quest.quest_id),
            str(character_id),
        )

        return (
            f"Signup request submitted for `{str(quest_id)}` with `{str(character_id)}`. The referee will review it soon."
        )

    async def _execute_leave(
        self,
        interaction: discord.Interaction,
        quest_id: QuestID,
    ) -> str:
        guild = interaction.guild
        if guild is None:
            raise ValueError("This action must be performed inside a guild.")

        member = interaction.user
        if not isinstance(member, discord.Member):
            raise ValueError("Only guild members can leave quests.")

        quest = self._fetch_quest(guild.id, quest_id)
        if quest is None:
            raise ValueError("Quest not found.")

        user_id = UserID.from_body(str(member.id))

        try:
            removed_via_api = await self._remove_signup_via_api(guild, quest, user_id)
        except ValueError as exc:
            raise ValueError(str(exc)) from exc

        if not removed_via_api:
            try:
                quest.remove_signup(user_id)
            except ValueError as exc:
                raise ValueError(str(exc)) from exc
            self._persist_quest(guild.id, quest)
        else:
            refreshed = self._fetch_quest(guild.id, quest_id)
            if refreshed is not None:
                quest = refreshed

        await self._sync_quest_announcement(
            guild,
            quest,
            last_updated_at=datetime.now(timezone.utc),
        )

        channel = guild.get_channel(int(quest.channel_id))
        if channel is None:
            try:
                channel = await guild.fetch_channel(int(quest.channel_id))
            except Exception as exc:  # pragma: no cover - best effort logging
                logger.debug(
                    "Unable to fetch quest channel %s in guild %s: %s",
                    quest.channel_id,
                    guild.id,
                    exc,
                )
                channel = None

        if channel is not None:
            await channel.send(
                f"{member.mention} withdrew from quest `{quest.title or quest.quest_id}`."
            )

        await logger.audit(
            self.bot,
            guild,
            "%s withdrew from quest `%s`",
            member.mention,
            quest.title or str(quest.quest_id),
        )

        return f"You have been removed from quest `{quest_id}`."

    async def _remove_signup_view(self, guild: discord.Guild, quest: Quest) -> None:
        try:
            channel = guild.get_channel(int(quest.channel_id))
            if channel is None:
                channel = await guild.fetch_channel(int(quest.channel_id))
            message = await channel.fetch_message(int(quest.message_id))
            await message.edit(view=None)
        except Exception as exc:  # pragma: no cover - best effort cleanup
            logger.debug(
                "Unable to remove signup view for quest %s in guild %s: %s",
                quest.quest_id,
                guild.id,
                exc,
            )

    async def _send_summary_reminders(self, guild: discord.Guild, quest: Quest) -> None:
        if not quest.signups:
            return

        for signup in quest.signups:
            member = await self._resolve_member_for_user_id(guild, signup.user_id)
            if member is None:
                continue

            user_record = (
                self.bot.guild_data.get(guild.id, {})
                .get("users", {})
                .get(member.id)
            )
            if user_record is not None and not getattr(user_record, "dm_opt_in", True):
                continue

            try:
                await member.send(
                    f"Thanks for playing `{quest.title or quest.quest_id}`! "
                    "Don't forget to submit your quest summary for bonus rewards."
                )
            except Exception as exc:  # pragma: no cover - DM failures expected
                logger.debug(
                    "Unable to DM summary reminder to user %s in guild %s: %s",
                    member.id,
                    guild.id,
                    exc,
                )

        await logger.audit(
            self.bot,
            guild,
            "Summary reminders sent for quest `%s`",
            quest.title or str(quest.quest_id),
        )

    # ---------- Public helpers for quest views (legacy interface) ----------

    async def get_cached_user(self, member: discord.Member) -> User:
        return await self._get_cached_user(member)

    def fetch_quest(self, guild_id: int, quest_id: QuestID) -> Optional[Quest]:
        return self._fetch_quest(guild_id, quest_id)

    def format_signup_label(self, guild_id: int, signup: PlayerSignUp) -> str:
        return self._format_signup_label(guild_id, signup)

    def persist_quest(self, guild_id: int, quest: Quest) -> None:
        self._persist_quest(guild_id, quest)

    async def sync_quest_announcement(
        self,
        guild: discord.Guild,
        quest: Quest,
        *,
        approved_by_display: Optional[str] = None,
        last_updated_at: Optional[datetime] = None,
        view: Optional[discord.ui.View] = None,
    ) -> None:
        await self._sync_quest_announcement(
            guild,
            quest,
            approved_by_display=approved_by_display,
            last_updated_at=last_updated_at,
            view=view,
        )

    async def execute_join(
        self,
        interaction: discord.Interaction,
        quest_id: QuestID,
        character_id: CharacterID,
    ) -> str:
        return await self._execute_join(interaction, quest_id, character_id)

    async def execute_leave(
        self,
        interaction: discord.Interaction,
        quest_id: QuestID,
    ) -> str:
        return await self._execute_leave(interaction, quest_id)

    async def execute_nudge(
        self,
        interaction: discord.Interaction,
        quest_id: QuestID,
    ) -> str:
        return await self._execute_nudge(interaction, quest_id)

    async def select_signup_via_api(
        self,
        guild: discord.Guild,
        quest: Quest,
        user_id: UserID,
    ) -> bool:
        return await self._select_signup_via_api(guild, quest, user_id)

    async def remove_signup_via_api(
        self,
        guild: discord.Guild,
        quest: Quest,
        user_id: UserID,
    ) -> bool:
        return await self._remove_signup_via_api(guild, quest, user_id)

    async def close_signups_via_api(
        self,
        guild: discord.Guild,
        quest: Quest,
    ) -> bool:
        return await self._close_signups_via_api(guild, quest)

    async def resolve_member_for_user_id(
        self, guild: discord.Guild, user_id: UserID
    ) -> Optional[discord.Member]:
        return await self._resolve_member_for_user_id(guild, user_id)

    async def _ensure_dm_channel(
        self, interaction: discord.Interaction, member: discord.Member
    ) -> Optional[Messageable]:
        try:
            return await member.create_dm()
        except discord.Forbidden:
            await interaction.followup.send(
                "I can't send you direct messages. Enable DMs from server members and run `/quest create` again.",
                ephemeral=True,
            )
            return None

    _SESSION_ERROR_HANDLERS: Dict[type[Exception], Callable[[Exception], str]] = {
        RuntimeError: lambda exc: str(exc),
        discord.HTTPException: lambda exc: (
            "Quest creation encountered a Discord error. Please try again later."
        ),
    }

    async def _handle_session_error(
        self, interaction: discord.Interaction, error: Exception
    ) -> None:
        for exc_type, formatter in self._SESSION_ERROR_HANDLERS.items():
            if isinstance(error, exc_type):
                message = formatter(error)
                break
        else:
            logging.exception("Unexpected quest creation session error: %s", error)
            message = (
                "Quest creation encountered an unexpected error. Please try again later."
            )

        await interaction.followup.send(message, ephemeral=True)

    async def _run_quest_creation_session(
        self,
        session: "QuestCreationSession",
        interaction: discord.Interaction,
    ) -> Optional[Quest]:
        try:
            result = await session.run()
        except Exception as exc:
            await self._handle_session_error(interaction, exc)
            return None

        if not result.success or result.quest is None:
            await interaction.followup.send(
                result.error or "Quest creation cancelled.",
                ephemeral=True,
            )
            return None

        return result.quest

    async def _send_creation_summary(
        self,
        session: "QuestCreationSession",
        quest: Quest,
        dm_message: str,
    ) -> bool:
        try:
            await session.send_completion_summary(quest, dm_message)
            return True
        except RuntimeError:
            return False
        except Exception as exc:  # pragma: no cover - defensive logging
            logging.exception("Quest creation summary DM failed: %s", exc)
            return False

    @quest.command(name="create", description="Start a DM wizard to draft a quest.")
    @app_commands.guild_only()
    async def quest_create(self, interaction: discord.Interaction) -> None:
        if interaction.guild is None:
            await interaction.response.send_message(
                "This command can only be used inside a guild.", ephemeral=True
            )
            return

        member = interaction.user
        if not isinstance(member, discord.Member):
            await interaction.response.send_message(
                "Only guild members can manage quests.", ephemeral=True
            )
            return

        try:
            user = await self._get_cached_user(member)
        except RuntimeError as exc:
            await interaction.response.send_message(str(exc), ephemeral=True)
            return

        if not user.is_referee and not is_allowed_staff(self.bot, member):
            await interaction.response.send_message(
                "You need the REFEREE role or an allowed staff role to create quests.",
                ephemeral=True,
            )
            return

        if member.id in self._active_quest_sessions:
            await interaction.response.send_message(
                "You already have an active quest session. Complete or cancel it before starting a new one.",
                ephemeral=True,
            )
            return

        await interaction.response.defer(ephemeral=True)
        self._active_quest_sessions.add(member.id)
        try:
            dm_channel = await self._ensure_dm_channel(interaction, member)
            if dm_channel is None:
                return

            session = QuestCreationSession(
                self, interaction.guild, member, user, dm_channel
            )
            quest = await self._run_quest_creation_session(session, interaction)
            if quest is None:
                return

            self._persist_quest(interaction.guild.id, quest)
            dm_message = (
                f"Quest `{quest.quest_id}` is saved as a draft.\n"
                f"Run `/quest announce` in the server with Quest ID `{quest.quest_id}` when you're ready to publish, "
                "or `/quest edit` to make further changes."
            )
            dm_sent = await self._send_creation_summary(session, quest, dm_message)

            reply = (
                f"Quest `{quest.quest_id}` drafted. "
                "Use `/quest announce` when you're ready to publish it."
            )
            if dm_sent:
                reply += " I sent you a DM with the preview and next steps."
            else:
                reply += " I couldn't DM you the preview—check your privacy settings."

            post_view = QuestAnnounceView(
                self,
                session,
                interaction.guild,
                member,
                quest,
            )
            await session._update_preview(
                quest,
                header=(
                    "**Quest Draft Saved**\n"
                    "Announce immediately or schedule an announcement using the buttons below."
                ),
                view=post_view,
            )

            await interaction.followup.send(reply, ephemeral=True)
        finally:
            self._active_quest_sessions.discard(member.id)

    @quest.command(name="announce", description="Announce a quest now or at a scheduled time.")
    @app_commands.describe(
        quest="Quest ID (e.g. QUESA1B2C3)",
        time="Optional ISO timestamp or epoch seconds for scheduled announce",
    )
    @app_commands.guild_only()
    async def quest_announce(
        self,
        interaction: discord.Interaction,
        quest: str,
        time: Optional[str] = None,
    ) -> None:
        await quest_commands.quest_announce(self, interaction, quest, time)

    @quest.command(name="nudge", description="Re-announce a quest to bring attention back to it.")
    @app_commands.describe(quest="Quest ID (e.g. QUESA1B2C3)")
    @app_commands.guild_only()
    async def quest_nudge(
        self, interaction: discord.Interaction, quest: str
    ) -> None:
        await quest_commands.quest_nudge(self, interaction, quest)

    @quest.command(name="cancel", description="Cancel a quest and remove its signup interface.")
    @app_commands.describe(quest="Quest ID (e.g. QUESA1B2C3)")
    @app_commands.guild_only()
    async def quest_cancel(
        self, interaction: discord.Interaction, quest: str
    ) -> None:
        await quest_commands.quest_cancel(self, interaction, quest)

    @quest.command(name="players", description="List players and characters who played in a quest.")
    @app_commands.describe(quest="Quest ID (e.g. QUESA1B2C3)")
    @app_commands.guild_only()
    async def quest_players(
        self, interaction: discord.Interaction, quest: str
    ) -> None:
        await quest_commands.quest_players(self, interaction, quest)

    @quest.command(name="edit", description="Update a drafted or announced quest via DM.")
    @app_commands.describe(quest="Quest ID (e.g. QUESA1B2C3)")
    @app_commands.guild_only()
    async def quest_edit(self, interaction: discord.Interaction, quest: str) -> None:
        await quest_commands.quest_edit(self, interaction, quest)

    @app_commands.command(
        name="joinquest",
        description="Join an announced quest with one of your characters.",
    )
    @app_commands.autocomplete(
        quest_id=quest_id_autocomplete, character_id=character_id_autocomplete
    )
    @app_commands.describe(
    quest_id="Quest identifier (e.g. QUESA1B2C3)",
        character_id="Character identifier (e.g. CHAR0001)",
    )
    async def joinquest(
        self,
        interaction: discord.Interaction,
        quest_id: str,
        character_id: str,
    ) -> None:
        await interaction.response.defer(ephemeral=True)

        try:
            quest_id_obj = QuestID.parse(quest_id.upper())
            char_id_obj = CharacterID.parse(character_id.upper())
        except ValueError as exc:
            await interaction.followup.send(str(exc), ephemeral=True)
            return

        try:
            message = await self._execute_join(interaction, quest_id_obj, char_id_obj)
        except RuntimeError as exc:
            logging.exception("Failed to resolve user for quest join: %s", exc)
            await interaction.followup.send(
                "Internal error resolving your profile; please try again later.",
                ephemeral=True,
            )
            return
        except ValueError as exc:
            await interaction.followup.send(str(exc), ephemeral=True)
            return
<<<<<<< HEAD
        except Exception as exc:  # pragma: no cover - defensive
            logger.exception("Quest announce failed: %s", exc)
            await interaction.followup.send(
                "Unable to announce the quest right now. Please try again shortly.",
                ephemeral=True,
            )
            return
=======
>>>>>>> c4e5955f

        await interaction.followup.send(message, ephemeral=True)

    @app_commands.command(
        name="leavequest", description="Withdraw from a quest signup."
    )
    @app_commands.autocomplete(quest_id=quest_id_autocomplete)
    @app_commands.describe(
    quest_id="Quest identifier (e.g. QUESA1B2C3)",
    )
    async def leavequest(
        self,
        interaction: discord.Interaction,
        quest_id: str,
    ) -> None:
        await interaction.response.defer(ephemeral=True)

        try:
            quest_id_obj = QuestID.parse(quest_id.upper())
        except ValueError as exc:
            await interaction.followup.send(str(exc), ephemeral=True)
            return

        try:
            message = await self._execute_leave(interaction, quest_id_obj)
        except ValueError as exc:
            await interaction.followup.send(str(exc), ephemeral=True)
            return
<<<<<<< HEAD
        except Exception as exc:  # pragma: no cover - defensive
            logger.exception("Quest nudge failed: %s", exc)
            await interaction.followup.send("Unable to nudge the quest right now.", ephemeral=True)
            return
=======
>>>>>>> c4e5955f

        await interaction.followup.send(message, ephemeral=True)

    @app_commands.command(
        name="startquest", description="Close signups and mark a quest as started."
    )
    @app_commands.describe(quest_id="Quest identifier (e.g. QUESA1B2C3)")
    async def startquest(self, interaction: discord.Interaction, quest_id: str) -> None:
        await interaction.response.defer(ephemeral=True)

        if interaction.guild is None:
            await interaction.followup.send(
                "This command can only be used inside a guild.", ephemeral=True
            )
            return

        member = interaction.user
        if not isinstance(member, discord.Member):
            await interaction.followup.send(
                "Only guild members can start quests.", ephemeral=True
            )
            return

        try:
            quest_id_obj = QuestID.parse(quest_id.upper())
        except ValueError as exc:
            await interaction.followup.send(str(exc), ephemeral=True)
            return

        quest = self._fetch_quest(interaction.guild.id, quest_id_obj)
        if quest is None:
            await interaction.followup.send("Quest not found.", ephemeral=True)
            return

        try:
            referee_user_id = (
                quest.referee_id
                if isinstance(quest.referee_id, UserID)
                else UserID.parse(str(quest.referee_id))
            )
        except Exception:
            referee_user_id = None

        invoker_user_id = UserID.from_body(str(member.id))

        if referee_user_id != invoker_user_id:
            await interaction.followup.send(
                "Only the quest referee can start the quest.", ephemeral=True
            )
            return

        quest.close_signups()
        quest.started_at = datetime.now(timezone.utc)

<<<<<<< HEAD
        if existing.channel_id and existing.message_id:
            try:
                await self._sync_quest_announcement(
                    interaction.guild,
                    existing,
                    approved_by_display=self._lookup_user_display(interaction.guild.id, existing.referee_id),
                    last_updated_at=datetime.now(timezone.utc),
                    view=None,
                )
            except Exception:
                logger.exception(
                    "Failed to update cancelled quest %s in guild %s",
                    existing.quest_id,
                    interaction.guild.id,
                )
            await self._remove_signup_view(interaction.guild, existing)

        await interaction.followup.send(
            f"Quest `{existing.quest_id}` cancelled.", ephemeral=True
        )

    @quest.command(name="players", description="List players and characters who played in a quest.")
    @app_commands.describe(quest="Quest ID (e.g. QUESA1B2C3)")
    @app_commands.guild_only()
    async def quest_players(
        self, interaction: discord.Interaction, quest: str
    ) -> None:
        await interaction.response.defer(ephemeral=True)

        if interaction.guild is None:
            await interaction.followup.send(
                "This command can only be used inside a guild.", ephemeral=True
            )
            return

        try:
            quest_id = QuestID.parse(quest.upper())
        except ValueError as exc:
            await interaction.followup.send(str(exc), ephemeral=True)
            return

        existing = self._fetch_quest(interaction.guild.id, quest_id)
        if existing is None:
            await interaction.followup.send("Quest not found.", ephemeral=True)
            return

        if existing.status is not QuestStatus.COMPLETED:
            await interaction.followup.send(
                "Player list is available after the quest is marked as completed.",
                ephemeral=True,
            )
            return

        selected_lines: List[str] = []
        pending_lines: List[str] = []
        for signup in existing.signups:
            user_display = self._lookup_user_display(
                interaction.guild.id, signup.user_id
            )
            label = f"{user_display} — `{signup.character_id}`"
            if signup.status is PlayerStatus.SELECTED:
                selected_lines.append(label)
            else:
                pending_lines.append(label)

        if not selected_lines and not pending_lines:
            await interaction.followup.send(
                "No player signups were recorded for this quest.", ephemeral=True
            )
            return

        embed = discord.Embed(
            title=f"Players for {existing.title or existing.quest_id}",
            colour=discord.Colour.blurple(),
            timestamp=datetime.now(timezone.utc),
        )
        if selected_lines:
            embed.add_field(
                name="Selected Players",
                value="\n".join(selected_lines),
                inline=False,
            )
        else:
            embed.add_field(
                name="Selected Players",
                value="None recorded.",
                inline=False,
            )

        if pending_lines:
            embed.add_field(
                name="Pending Requests",
                value="\n".join(pending_lines),
                inline=False,
            )
        else:
            embed.add_field(
                name="Pending Requests",
                value="None pending.",
                inline=False,
            )

        await interaction.followup.send(embed=embed, ephemeral=True)

    @quest.command(name="edit", description="Update a drafted or announced quest via DM.")
    @app_commands.describe(quest="Quest ID (e.g. QUESA1B2C3)")
    @app_commands.guild_only()
    async def quest_edit(self, interaction: discord.Interaction, quest: str) -> None:
        if interaction.guild is None:
            await interaction.response.send_message(
                "This command can only be used inside a guild.", ephemeral=True
            )
            return

        member = interaction.user
        if not isinstance(member, discord.Member):
            await interaction.response.send_message(
                "Only guild members can manage quests.", ephemeral=True
            )
            return

        try:
            quest_id = QuestID.parse(quest.upper())
        except ValueError as exc:
            await interaction.response.send_message(str(exc), ephemeral=True)
            return

        existing = self._fetch_quest(interaction.guild.id, quest_id)
        if existing is None:
            await interaction.response.send_message("Quest not found.", ephemeral=True)
            return

        try:
            user = await self._get_cached_user(member)
        except RuntimeError as exc:
            await interaction.response.send_message(str(exc), ephemeral=True)
            return

        if user.user_id != existing.referee_id and not is_allowed_staff(self.bot, member):
            await interaction.response.send_message(
                "Only the quest referee or allowed staff can edit this quest.",
                ephemeral=True,
            )
            return

        if member.id in self._active_quest_sessions:
            await interaction.response.send_message(
                "You already have an active quest session. Complete or cancel it before starting a new one.",
                ephemeral=True,
            )
            return

        await interaction.response.defer(ephemeral=True)
        self._active_quest_sessions.add(member.id)
        try:
            try:
                dm_channel = await member.create_dm()
            except discord.Forbidden:
                await interaction.followup.send(
                    "I can't send you direct messages. Enable DMs from server members and run `/quest edit` again.",
                    ephemeral=True,
                )
                return

            session = QuestUpdateSession(
                self,
                interaction.guild,
                member,
                user,
                dm_channel,
                existing,
            )
            try:
                result = await session.run()
            except RuntimeError as exc:
                await interaction.followup.send(str(exc), ephemeral=True)
                return

            if not result.success or result.quest is None:
                await interaction.followup.send(
                    result.error or "Quest update cancelled.",
                    ephemeral=True,
                )
                return

            self._persist_quest(interaction.guild.id, result.quest)
            if result.quest.channel_id and result.quest.message_id:
                await self._sync_quest_announcement(
                    interaction.guild,
                    result.quest,
                    last_updated_at=datetime.now(timezone.utc),
                )

            dm_summary_lines = [
                f"Quest `{result.quest.quest_id}` updated successfully."
            ]
            if result.quest.channel_id:
                dm_summary_lines.append(
                    f"The announcement in <#{result.quest.channel_id}> has been refreshed."
                )
            dm_summary_lines.append(
                "Need more tweaks? Run `/quest edit` again at any time."
            )
            dm_sent = True
            try:
                await session.send_completion_summary(
                    result.quest, "\n".join(dm_summary_lines)
                )
            except RuntimeError:
                dm_sent = False
            except Exception:
                dm_sent = False

            response = f"Quest `{result.quest.quest_id}` updated."
            if result.quest.channel_id:
                response += f" Announcement refreshed in <#{result.quest.channel_id}>."
            if dm_sent:
                response += " DM sent with the latest preview."
            else:
                response += " I couldn't DM the preview—check your privacy settings."

            if not result.quest.channel_id and result.quest.status is QuestStatus.DRAFT:
                post_view = QuestAnnounceView(
                    self,
                    session,
                    interaction.guild,
                    member,
                    result.quest,
                )
                await session._update_preview(
                    result.quest,
                    header=(
                        "**Quest Draft Saved**\n"
                        "Announce immediately or schedule an announcement using the buttons below."
                    ),
                    view=post_view,
                )

            await interaction.followup.send(response, ephemeral=True)
        finally:
            self._active_quest_sessions.discard(member.id)

    @app_commands.command(
        name="joinquest",
        description="Join an announced quest with one of your characters.",
    )
    @app_commands.autocomplete(
        quest_id=quest_id_autocomplete, character_id=character_id_autocomplete
    )
    @app_commands.describe(
    quest_id="Quest identifier (e.g. QUESA1B2C3)",
        character_id="Character identifier (e.g. CHAR0001)",
    )
    async def joinquest(
        self,
        interaction: discord.Interaction,
        quest_id: str,
        character_id: str,
    ) -> None:
        await interaction.response.defer(ephemeral=True)

        try:
            quest_id_obj = QuestID.parse(quest_id.upper())
            char_id_obj = CharacterID.parse(character_id.upper())
        except ValueError as exc:
            await interaction.followup.send(str(exc), ephemeral=True)
            return

        try:
            message = await self._execute_join(interaction, quest_id_obj, char_id_obj)
        except RuntimeError as exc:
            logger.exception("Failed to resolve user for quest join: %s", exc)
            await interaction.followup.send(
                "Internal error resolving your profile; please try again later.",
                ephemeral=True,
            )
            return
        except ValueError as exc:
            await interaction.followup.send(str(exc), ephemeral=True)
            return

        await interaction.followup.send(message, ephemeral=True)

    @app_commands.command(
        name="leavequest", description="Withdraw from a quest signup."
    )
    @app_commands.autocomplete(quest_id=quest_id_autocomplete)
    @app_commands.describe(
    quest_id="Quest identifier (e.g. QUESA1B2C3)",
    )
    async def leavequest(
        self,
        interaction: discord.Interaction,
        quest_id: str,
    ) -> None:
        await interaction.response.defer(ephemeral=True)

        try:
            quest_id_obj = QuestID.parse(quest_id.upper())
        except ValueError as exc:
            await interaction.followup.send(str(exc), ephemeral=True)
            return

        try:
            message = await self._execute_leave(interaction, quest_id_obj)
        except ValueError as exc:
            await interaction.followup.send(str(exc), ephemeral=True)
            return

        await interaction.followup.send(message, ephemeral=True)

    @app_commands.command(
        name="startquest", description="Close signups and mark a quest as started."
    )
    @app_commands.describe(quest_id="Quest identifier (e.g. QUESA1B2C3)")
    async def startquest(self, interaction: discord.Interaction, quest_id: str) -> None:
        await interaction.response.defer(ephemeral=True)

        if interaction.guild is None:
            await interaction.followup.send(
                "This command can only be used inside a guild.", ephemeral=True
            )
            return

        member = interaction.user
        if not isinstance(member, discord.Member):
            await interaction.followup.send(
                "Only guild members can start quests.", ephemeral=True
            )
            return

        try:
            quest_id_obj = QuestID.parse(quest_id.upper())
        except ValueError as exc:
            await interaction.followup.send(str(exc), ephemeral=True)
            return

        quest = self._fetch_quest(interaction.guild.id, quest_id_obj)
        if quest is None:
            await interaction.followup.send("Quest not found.", ephemeral=True)
            return

        try:
            referee_user_id = (
                quest.referee_id
                if isinstance(quest.referee_id, UserID)
                else UserID.parse(str(quest.referee_id))
            )
        except Exception:
            referee_user_id = None

        invoker_user_id = UserID.from_body(str(member.id))

        if referee_user_id != invoker_user_id:
            await interaction.followup.send(
                "Only the quest referee can start the quest.", ephemeral=True
            )
            return

        quest.close_signups()
        quest.started_at = datetime.now(timezone.utc)

        self._persist_quest(interaction.guild.id, quest)

=======
        self._persist_quest(interaction.guild.id, quest)

>>>>>>> c4e5955f
        await self._sync_quest_announcement(
            interaction.guild,
            quest,
            last_updated_at=quest.started_at,
            view=None,
        )
<<<<<<< HEAD
        logger.info(
=======
        logging.info(
>>>>>>> c4e5955f
            "Quest %s started by %s in guild %s",
            quest_id_obj,
            member.id,
            interaction.guild.id,
        )

        await self._remove_signup_view(interaction.guild, quest)

        channel = interaction.guild.get_channel(int(quest.channel_id))
        if channel is not None:
            await channel.send(
                f"Quest `{quest.title or quest.quest_id}` has started! Signups are now closed."
            )

        await logger.audit(
            self.bot,
            interaction.guild,
            "Quest `%s` started by %s",
            quest.title or str(quest.quest_id),
            member.mention,
        )

        await interaction.followup.send(
            f"Quest `{quest_id_obj}` marked as started.", ephemeral=True
        )

    @app_commands.command(
        name="endquest",
        description="Mark a quest as completed and record the finish time.",
    )
    @app_commands.describe(quest_id="Quest identifier (e.g. QUESA1B2C3)")
    async def endquest(self, interaction: discord.Interaction, quest_id: str) -> None:
        await interaction.response.defer(ephemeral=True)

        if interaction.guild is None:
            await interaction.followup.send(
                "This command can only be used inside a guild.", ephemeral=True
            )
            return

        member = interaction.user
        if not isinstance(member, discord.Member):
            await interaction.followup.send(
                "Only guild members can end quests.", ephemeral=True
            )
            return

        try:
            quest_id_obj = QuestID.parse(quest_id.upper())
        except ValueError as exc:
            await interaction.followup.send(str(exc), ephemeral=True)
            return

        quest = self._fetch_quest(interaction.guild.id, quest_id_obj)
        if quest is None:
            await interaction.followup.send("Quest not found.", ephemeral=True)
            return

        try:
            referee_user_id = (
                quest.referee_id
                if isinstance(quest.referee_id, UserID)
                else UserID.parse(str(quest.referee_id))
            )
        except Exception:
            referee_user_id = None

        invoker_user_id = UserID.from_body(str(member.id))

        if referee_user_id != invoker_user_id:
            await interaction.followup.send(
                "Only the quest referee can end the quest.", ephemeral=True
            )
            return

        quest.set_completed()
        quest.ended_at = datetime.now(timezone.utc)

        self._persist_quest(interaction.guild.id, quest)

        await self._sync_quest_announcement(
            interaction.guild,
            quest,
            last_updated_at=quest.ended_at,
            view=None,
        )
        logger.info(
            "Quest %s ended by %s in guild %s",
            quest_id_obj,
            member.id,
            interaction.guild.id,
        )

        await self._remove_signup_view(interaction.guild, quest)

        channel = interaction.guild.get_channel(int(quest.channel_id))
        if channel is not None:
            await channel.send(
                f"Quest `{quest.title or quest.quest_id}` has been marked as completed. Please submit your summaries!"
            )

        await logger.audit(
            self.bot,
            interaction.guild,
            "Quest `%s` completed by %s",
            quest.title or str(quest.quest_id),
            member.mention,
        )

        await self._send_summary_reminders(interaction.guild, quest)

        await interaction.followup.send(
            f"Quest `{quest_id_obj}` marked as completed.", ephemeral=True
        )


<<<<<<< HEAD
class QuestConfirmView(discord.ui.View):
    def __init__(self, requester: discord.Member, *, timeout: int = 180) -> None:
        super().__init__(timeout=timeout)
        self.requester_id = requester.id
        self.result: Optional[str] = None

    @discord.ui.button(label="Confirm", style=discord.ButtonStyle.success)
    async def confirm(  # type: ignore[override]
        self, interaction: discord.Interaction, button: discord.ui.Button
    ) -> None:
        if interaction.user.id != self.requester_id:
            await interaction.response.send_message(
                "This confirmation belongs to someone else.", ephemeral=True
            )
            return
        self.result = "confirm"
        await interaction.response.send_message(
            "Confirmed!", ephemeral=True
        )
        self.stop()

    @discord.ui.button(label="Cancel", style=discord.ButtonStyle.danger)
    async def cancel(  # type: ignore[override]
        self, interaction: discord.Interaction, button: discord.ui.Button
    ) -> None:
        if interaction.user.id != self.requester_id:
            await interaction.response.send_message(
                "This confirmation belongs to someone else.", ephemeral=True
            )
            return
        self.result = "cancel"
        await interaction.response.send_message(
            "Cancelled.", ephemeral=True
        )
        self.stop()

    async def on_timeout(self) -> None:
        self.result = None
        self.stop()


@dataclass
class QuestCreationResult:
    success: bool
    quest: Optional[Quest] = None
    error: Optional[str] = None


@dataclass
class QuestUpdateResult:
    success: bool
    quest: Optional[Quest] = None
    error: Optional[str] = None



class QuestSessionBase:
    def __init__(
        self,
        cog: "QuestCommandsCog",
        guild: discord.Guild,
        member: discord.Member,
        user: User,
        dm_channel: discord.DMChannel,
    ) -> None:
        self.cog = cog
        self.guild = guild
        self.member = member
        self.user = user
        self.dm = dm_channel
        self.timeout = 300
        self.data: Dict[str, Optional[str]] = {}
        self._preview_message: Optional[discord.Message] = None

    async def _safe_send(
        self,
        content: Optional[str] = None,
        *,
        embed: Optional[discord.Embed] = None,
        view: Optional[discord.ui.View] = None,
    ) -> discord.Message:
        try:
            return await self.dm.send(content=content, embed=embed, view=view)
        except discord.Forbidden as exc:
            raise RuntimeError(
                "I can't send you direct messages anymore. Enable DMs and run the command again."
            ) from exc
        except discord.HTTPException as exc:
            raise RuntimeError(f"Failed to send DM: {exc}") from exc

    async def _ask(
        self,
        prompt: str,
        *,
        required: bool,
        allow_skip: bool = False,
        allow_clear: bool = False,
        validator: Optional[Type[Exception] | callable] = None,
    ) -> Optional[str]:
        instructions = ["Type `cancel` to stop."]
        if allow_skip:
            instructions.append("Type `skip` to keep the current value.")
        if allow_clear:
            instructions.append("Type `clear` to remove this value.")
        await self._safe_send(f"{prompt}\n" + " ".join(instructions))

        while True:
            try:
                message = await self.cog.bot.wait_for(
                    "message",
                    timeout=self.timeout,
                    check=lambda m: m.author.id == self.member.id and m.channel.id == self.dm.id,
                )
            except asyncio.TimeoutError as exc:
                raise TimeoutError from exc

            content = message.content.strip()
            lower = content.lower()
            if lower == "cancel":
                raise RuntimeError("cancelled")
            if allow_clear and lower == "clear":
                return ""
            if allow_skip and lower == "skip":
                return None
            if not content:
                if required:
                    await self._safe_send("Please provide a response, or type `cancel`.")
                    continue
                return None
            return content

    def _build_preview_embed(
        self,
        quest: Quest,
    ) -> discord.Embed:
        return self.cog._build_quest_embed(
            quest,
            self.guild,
            referee_display=self.cog._lookup_user_display(self.guild.id, quest.referee_id),
        )

    async def _update_preview(
        self,
        quest: Quest,
        *,
        header: Optional[str] = None,
        view: Optional[discord.ui.View] = None,
    ) -> None:
        embed = self._build_preview_embed(quest)
        content = header or "**Current quest preview:**"
        if self._preview_message is None:
            self._preview_message = await self._safe_send(
                content,
                embed=embed,
                view=view,
            )
            return
        try:
            await self._preview_message.edit(
                content=content,
                embed=embed,
                view=view,
            )
        except discord.HTTPException:
            self._preview_message = await self._safe_send(
                content,
                embed=embed,
                view=view,
            )

    async def send_completion_summary(self, quest: Quest, note: str) -> None:
        await self._safe_send(note, embed=self._build_preview_embed(quest))

    async def _flash_message(
        self,
        interaction: discord.Interaction,
        message: str,
        *,
        delay: float = 5.0,
    ) -> None:
        try:
            if interaction.response.is_done():
                await interaction.followup.send(message, ephemeral=True)
            else:
                await interaction.response.send_message(message, ephemeral=True)
        except Exception:
            with suppress(Exception):
                await self._safe_send(message)
            return
        try:
            await asyncio.sleep(delay)
            if interaction.followup:
                await interaction.delete_original_response()
        except Exception:
            pass

    def _parse_datetime(self, value: str) -> Optional[datetime]:
        text = value.strip()
        if not text:
            return None
        if text.isdigit():
            try:
                return datetime.fromtimestamp(int(text), tz=timezone.utc)
            except (OverflowError, ValueError):
                return None
        return None

    def _parse_duration(self, value: str) -> Optional[timedelta]:
        text = value.strip()
        if not text:
            return None
        try:
            hours_float = float(text)
        except ValueError:
            return None
        if hours_float <= 0:
            return None
        return timedelta(hours=hours_float)


class QuestWizardContext:
    def __init__(
        self,
        session: "QuestSessionBase",
        quest: Quest,
        mode: Literal["create", "update"],
        timeout: int = 600,
    ) -> None:
        self.session = session
        self.quest = quest
        self.mode = mode
        self.timeout = timeout
        loop = asyncio.get_running_loop()
        self.future: asyncio.Future = loop.create_future()

    def resolve(self, result: Any) -> None:
        if not self.future.done():
            self.future.set_result(result)


class QuestWizardView(discord.ui.View):
    def __init__(self, context: QuestWizardContext) -> None:
        super().__init__(timeout=context.timeout)
        self.context = context
        if context.mode == "create":
            self.submit_button.label = "Save Draft"
        else:
            self.submit_button.label = "Save Changes"
        self._all_items: list[discord.ui.Item] = list(self.children)

    def _build_result(self, success: bool, error: Optional[str] = None) -> Any:
        if self.context.mode == "create":
            return QuestCreationResult(
                success,
                quest=self.context.quest if success else None,
                error=error,
            )
        return QuestUpdateResult(
            success,
            quest=self.context.quest if success else None,
            error=error,
        )

    async def interaction_check(self, interaction: discord.Interaction) -> bool:
        if interaction.user.id != self.context.session.member.id:
            await interaction.response.send_message(
                "This wizard is controlled by someone else.", ephemeral=True
            )
            return False
        return True

    async def on_timeout(self) -> None:
        result = self._build_result(False, "Wizard timed out. Start again when ready.")
        self.context.resolve(result)
        try:
            await self.context.session._update_preview(self.context.quest, view=None)
        except Exception:
            pass
        self.stop()

    @discord.ui.button(label="Title", style=discord.ButtonStyle.primary)
    async def edit_title(  # type: ignore[override]
        self, interaction: discord.Interaction, button: discord.ui.Button
    ) -> None:
        try:
            await interaction.response.send_modal(QuestTitleModal(self.context, self))
        except discord.NotFound:
            return

    @discord.ui.button(label="Description", style=discord.ButtonStyle.primary)
    async def edit_description(  # type: ignore[override]
        self, interaction: discord.Interaction, button: discord.ui.Button
    ) -> None:
        try:
            await interaction.response.send_modal(
                QuestDescriptionModal(self.context, self)
            )
        except discord.NotFound:
            return

    @discord.ui.button(label="Start Time", style=discord.ButtonStyle.secondary)
    async def edit_start_time(  # type: ignore[override]
        self, interaction: discord.Interaction, button: discord.ui.Button
    ) -> None:
        try:
            await interaction.response.send_modal(QuestStartModal(self.context, self))
        except discord.NotFound:
            return

    @discord.ui.button(label="Duration", style=discord.ButtonStyle.secondary)
    async def edit_duration(  # type: ignore[override]
        self, interaction: discord.Interaction, button: discord.ui.Button
    ) -> None:
        try:
            await interaction.response.send_modal(QuestDurationModal(self.context, self))
        except discord.NotFound:
            return

    @discord.ui.button(label="Image", style=discord.ButtonStyle.secondary)
    async def edit_image(  # type: ignore[override]
        self, interaction: discord.Interaction, button: discord.ui.Button
    ) -> None:
        try:
            await interaction.response.send_modal(QuestImageModal(self.context, self))
        except discord.NotFound:
            return

    @discord.ui.button(label="Refresh Preview", style=discord.ButtonStyle.secondary)
    async def refresh_preview(  # type: ignore[override]
        self, interaction: discord.Interaction, button: discord.ui.Button
    ) -> None:
        await interaction.response.defer()
        await self.context.session._update_preview(
            self.context.quest,
            view=self,
        )

    @discord.ui.button(style=discord.ButtonStyle.success)
    async def submit_button(  # type: ignore[override]
        self, interaction: discord.Interaction, button: discord.ui.Button
    ) -> None:
        missing: list[str] = []
        if not self.context.quest.title:
            missing.append("title")
        if not self.context.quest.starting_at:
            missing.append("start time")
        if not self.context.quest.duration:
            missing.append("duration")
        if missing:
            await self.context.session._flash_message(
                interaction,
                f"Please set the {', '.join(missing)} before saving.",
            )
            return

        try:
            self.context.quest.validate_quest()
        except ValueError as exc:
            await self.context.session._flash_message(
                interaction,
                f"Quest validation failed: {exc}",
            )
            return

        await interaction.response.defer()
        result = self._build_result(True)
        self.context.resolve(result)
        self._set_disabled(True)
        await self.context.session._update_preview(
            self.context.quest,
            view=self,
        )
        self.stop()

    @discord.ui.button(label="Cancel", style=discord.ButtonStyle.danger)
    async def cancel_button(  # type: ignore[override]
        self, interaction: discord.Interaction, button: discord.ui.Button
    ) -> None:
        await interaction.response.defer()
        if self.context.mode == "create":
            message = "Quest creation cancelled."
        else:
            message = "Quest update cancelled."
        result = self._build_result(False, message)
        self.context.resolve(result)
        self._set_disabled(True)
        await self.context.session._update_preview(
            self.context.quest,
            view=self,
        )
        self.stop()

    def _set_disabled(self, value: bool) -> None:
        for item in self._all_items:
            item.disabled = value


class _BaseQuestModal(discord.ui.Modal):
    def __init__(
        self,
        context: QuestWizardContext,
        view: QuestWizardView,
        *,
        title: str,
    ) -> None:
        super().__init__(title=title)
        self.context = context
        self.view = view


class QuestTitleModal(_BaseQuestModal):
    def __init__(self, context: QuestWizardContext, view: QuestWizardView) -> None:
        super().__init__(context, view, title="Quest Title")
        self.title_input = discord.ui.TextInput(
            label="Title",
            default=context.quest.title or "",
            max_length=200,
        )
        self.add_item(self.title_input)

    async def on_submit(self, interaction: discord.Interaction) -> None:
        self.context.quest.title = self.title_input.value.strip() or None
        await interaction.response.defer()
        await self.context.session._update_preview(
            self.context.quest,
            view=self.view,
        )


class QuestDescriptionModal(_BaseQuestModal):
    def __init__(self, context: QuestWizardContext, view: QuestWizardView) -> None:
        super().__init__(context, view, title="Quest Description")
        self.description_input = discord.ui.TextInput(
            label="Description",
            style=discord.TextStyle.paragraph,
            required=False,
            max_length=2000,
            default=self.context.quest.description or "",
            placeholder="Optional description. Leave blank to clear.",
        )
        self.add_item(self.description_input)

    async def on_submit(self, interaction: discord.Interaction) -> None:
        self.context.quest.description = self.description_input.value.strip() or None
        await interaction.response.defer()
        await self.context.session._update_preview(
            self.context.quest,
            view=self.view,
        )


class QuestStartModal(_BaseQuestModal):
    def __init__(self, context: QuestWizardContext, view: QuestWizardView) -> None:
        super().__init__(context, view, title="Quest Start Time")
        default_value = ""
        if context.quest.starting_at:
            default_value = str(int(context.quest.starting_at.replace(tzinfo=timezone.utc).timestamp()))
        self.start_input = discord.ui.TextInput(
            label="Start Time (epoch seconds)",
            placeholder="Example: 1761424020",
            default=default_value,
            max_length=32,
        )
        self.add_item(self.start_input)

    async def on_submit(self, interaction: discord.Interaction) -> None:
        value = self.start_input.value.strip()
        parsed = self.context.session._parse_datetime(value)
        if parsed is None:
            await self.context.session._flash_message(
                interaction,
                "Could not parse start time. Provide epoch seconds (UTC).",
            )
            return
        self.context.quest.starting_at = parsed
        await interaction.response.defer()
        await self.context.session._update_preview(
            self.context.quest,
            view=self.view,
        )


class QuestDurationModal(_BaseQuestModal):
    def __init__(self, context: QuestWizardContext, view: QuestWizardView) -> None:
        super().__init__(context, view, title="Quest Duration")
        default_value = ""
        if context.quest.duration is not None:
            default_value = f"{context.quest.duration.total_seconds() / 3600:.2f}".rstrip("0").rstrip(".")
        self.duration_input = discord.ui.TextInput(
            label="Duration (hours)",
            placeholder="Enter a positive number (e.g., 2 or 2.5)",
            default=default_value,
            max_length=10,
        )
        self.add_item(self.duration_input)

    async def on_submit(self, interaction: discord.Interaction) -> None:
        value = self.duration_input.value.strip()
        parsed = self.context.session._parse_duration(value)
        if parsed is None:
            await self.context.session._flash_message(
                interaction,
                "Duration must be a positive number of hours (e.g., 2 or 2.5).",
            )
            return
        self.context.quest.duration = parsed
        await interaction.response.defer()
        await self.context.session._update_preview(
            self.context.quest,
            view=self.view,
        )


class QuestImageModal(_BaseQuestModal):
    def __init__(self, context: QuestWizardContext, view: QuestWizardView) -> None:
        super().__init__(context, view, title="Quest Image")
        self.image_input = discord.ui.TextInput(
            label="Image URL",
            required=False,
            default=context.quest.image_url or "",
            placeholder="Must start with http or https. Leave blank to clear.",
        )
        self.add_item(self.image_input)

    async def on_submit(self, interaction: discord.Interaction) -> None:
        value = self.image_input.value.strip()
        if value and not value.lower().startswith(("http://", "https://")):
            await self.context.session._flash_message(
                interaction,
                "Image URL must start with http:// or https://",
            )
            return
        self.context.quest.image_url = value or None
        await interaction.response.defer()
        await self.context.session._update_preview(
            self.context.quest,
            view=self.view,
        )


class QuestAnnounceView(discord.ui.View):
    def __init__(
        self,
        cog: "QuestCommandsCog",
        session: QuestSessionBase,
        guild: discord.Guild,
        member: discord.Member,
        quest: Quest,
    ) -> None:
        super().__init__(timeout=600)
        self.cog = cog
        self.session = session
        self.guild = guild
        self.member = member
        self.quest = quest
        self._all_items: list[discord.ui.Item] = list(self.children)

    async def interaction_check(self, interaction: discord.Interaction) -> bool:
        if interaction.user.id != self.member.id:
            await interaction.response.send_message(
                "Only the quest referee can use these buttons.", ephemeral=True
            )
            return False
        return True

    def _set_disabled(self, value: bool) -> None:
        for item in self._all_items:
            item.disabled = value

    @discord.ui.button(label="Announce Now", style=discord.ButtonStyle.success)
    async def announce_now(  # type: ignore[override]
        self, interaction: discord.Interaction, button: discord.ui.Button
    ) -> None:
        await interaction.response.defer()
        if self.quest.channel_id and self.quest.message_id:
            await interaction.followup.send(
                "This quest is already announced. Use `/quest edit` for changes.",
            )
            return
        try:
            await self.cog._announce_quest_now(
                self.guild,
                self.quest,
                invoker=self.member,
                fallback_channel=None,
            )
        except ValueError as exc:
            await interaction.followup.send(str(exc))
            return
        except Exception as exc:  # pragma: no cover - defensive
            logger.exception("Quest announce via DM failed: %s", exc)
            await interaction.followup.send("Unable to announce the quest right now.")
            return

        channel_display = "the configured channel"
        if self.quest.channel_id:
            channel = self.guild.get_channel(int(self.quest.channel_id))
            if channel is not None:
                channel_display = channel.mention
        await interaction.followup.send(
            f"Quest `{self.quest.quest_id}` announced in {channel_display}.",
        )
        self._set_disabled(True)
        await self.session._update_preview(
            self.quest,
            header="**Quest Announced**\nUse `/quest edit` for further changes.",
            view=self,
        )
        self.stop()

    @discord.ui.button(label="Schedule", style=discord.ButtonStyle.secondary)
    async def schedule_button(  # type: ignore[override]
        self, interaction: discord.Interaction, button: discord.ui.Button
    ) -> None:
        if self.quest.channel_id and self.quest.message_id:
            await interaction.response.send_message(
                "Announced quests cannot be rescheduled via this wizard.",
                ephemeral=True,
            )
            return
        try:
            await interaction.response.send_modal(
                QuestScheduleModal(self.cog, self.session, self.guild, self.quest, self)
            )
        except discord.NotFound:
            return

    @discord.ui.button(label="Close", style=discord.ButtonStyle.danger)
    async def close_button(  # type: ignore[override]
        self, interaction: discord.Interaction, button: discord.ui.Button
    ) -> None:
        self._set_disabled(True)
        await interaction.response.defer()
        await self.session._update_preview(
            self.quest,
            header="**Quest Draft Saved**",
            view=self,
        )
        self.stop()


class QuestScheduleModal(discord.ui.Modal):
    def __init__(
        self,
        cog: "QuestCommandsCog",
        session: QuestSessionBase,
        guild: discord.Guild,
        quest: Quest,
        view: QuestAnnounceView,
    ) -> None:
        super().__init__(title="Schedule Quest Announcement")
        self.cog = cog
        self.session = session
        self.guild = guild
        self.quest = quest
        self.view = view
        self.time_input = discord.ui.TextInput(
            label="Announcement Time (epoch seconds, UTC)",
            placeholder="Example: 1761424020",
            max_length=32,
        )
        self.add_item(self.time_input)

    async def on_submit(self, interaction: discord.Interaction) -> None:
        value = self.time_input.value.strip()
        if not value.isdigit():
            await self.session._flash_message(
                interaction,
                "Enter epoch seconds (UTC).",
            )
            return
        seconds = int(value)
        scheduled = datetime.fromtimestamp(seconds, tz=timezone.utc)
        if scheduled <= datetime.now(timezone.utc):
            await self.session._flash_message(
                interaction,
                "Scheduled time must be in the future.",
            )
            return
        self.quest.announce_at = scheduled
        self.quest.status = QuestStatus.DRAFT
        self.cog._persist_quest(self.guild.id, self.quest)
        await interaction.response.send_message(
            f"Quest `{self.quest.quest_id}` will announce at <t:{seconds}:F>.",
        )
        header = (
            "**Quest Draft Saved**\n"
            f"Scheduled to announce at <t:{seconds}:F>."
        )
        await self.session._update_preview(
            self.quest,
            header=header,
            view=self.view,
        )


class QuestCreationSession(QuestSessionBase):
    def __init__(
        self,
        cog: "QuestCommandsCog",
        guild: discord.Guild,
        member: discord.Member,
        user: User,
        dm_channel: discord.DMChannel,
    ) -> None:
        super().__init__(cog, guild, member, user, dm_channel)

    async def run(self) -> QuestCreationResult:
        quest_id = self.cog._next_quest_id(self.guild.id)
        quest = Quest(
            quest_id=quest_id,
            guild_id=self.guild.id,
            referee_id=self.user.user_id,
            raw="",
            status=QuestStatus.DRAFT,
        )
        context = QuestWizardContext(self, quest, mode="create")
        view = QuestWizardView(context)
        await self._update_preview(
            quest,
            header=(
                "**Quest Draft Preview**\n"
                "Use the buttons below to update fields. "
                "Title, start time, and duration are required. "
                "Start time must be epoch seconds (UTC)."
            ),
            view=view,
        )
        try:
            result: QuestCreationResult = await context.future
        finally:
            if self._preview_message is not None:
                with suppress(Exception):
                    await self._preview_message.edit(view=None)

        if result.success and result.quest:
            description_text = result.quest.description or "No description provided."
            result.quest.raw = f"## {result.quest.title}\n\n{description_text}"
        return result


class QuestUpdateSession(QuestSessionBase):
    def __init__(
        self,
        cog: "QuestCommandsCog",
        guild: discord.Guild,
        member: discord.Member,
        user: User,
        dm_channel: discord.DMChannel,
        quest: Quest,
    ) -> None:
        super().__init__(cog, guild, member, user, dm_channel)
        self.quest = quest

    async def run(self) -> QuestUpdateResult:
        context = QuestWizardContext(self, self.quest, mode="update")
        view = QuestWizardView(context)
        await self._update_preview(
            self.quest,
            header="**Quest Preview**\nUpdate fields with the buttons below, then save your changes. Start time must be epoch seconds (UTC).",
            view=view,
        )
        try:
            result: QuestUpdateResult = await context.future
        finally:
            if self._preview_message is not None:
                with suppress(Exception):
                    await self._preview_message.edit(view=None)

        return result


=======
>>>>>>> c4e5955f
async def setup(bot: commands.Bot):
    cog = QuestCommandsCog(bot)
    await bot.add_cog(cog)
    bot.add_view(QuestSignupView(cog))<|MERGE_RESOLUTION|>--- conflicted
+++ resolved
@@ -21,7 +21,6 @@
 from app.bot.quest import commands as quest_commands
 from app.bot.quest.views import QuestSignupView
 from app.bot.services import guild_settings_store
-<<<<<<< HEAD
 from app.bot.utils.logging import get_logger
 from app.bot.utils.quest_embeds import (
     QuestEmbedData,
@@ -29,9 +28,6 @@
     build_quest_embed,
 )
 from app.bot.cogs._staff_utils import is_allowed_staff
-=======
-from app.bot.utils.log_stream import send_demo_log
->>>>>>> c4e5955f
 from app.domain.models.EntityIDModel import CharacterID, EntityID, QuestID, UserID
 from app.domain.models.QuestModel import PlayerSignUp, PlayerStatus, Quest, QuestStatus
 from app.domain.models.UserModel import User
@@ -1600,7 +1596,7 @@
         except ValueError as exc:
             await interaction.followup.send(str(exc), ephemeral=True)
             return
-<<<<<<< HEAD
+          
         except Exception as exc:  # pragma: no cover - defensive
             logger.exception("Quest announce failed: %s", exc)
             await interaction.followup.send(
@@ -1608,8 +1604,6 @@
                 ephemeral=True,
             )
             return
-=======
->>>>>>> c4e5955f
 
         await interaction.followup.send(message, ephemeral=True)
 
@@ -1638,13 +1632,10 @@
         except ValueError as exc:
             await interaction.followup.send(str(exc), ephemeral=True)
             return
-<<<<<<< HEAD
         except Exception as exc:  # pragma: no cover - defensive
             logger.exception("Quest nudge failed: %s", exc)
             await interaction.followup.send("Unable to nudge the quest right now.", ephemeral=True)
             return
-=======
->>>>>>> c4e5955f
 
         await interaction.followup.send(message, ephemeral=True)
 
@@ -1699,7 +1690,6 @@
         quest.close_signups()
         quest.started_at = datetime.now(timezone.utc)
 
-<<<<<<< HEAD
         if existing.channel_id and existing.message_id:
             try:
                 await self._sync_quest_announcement(
@@ -2064,21 +2054,13 @@
 
         self._persist_quest(interaction.guild.id, quest)
 
-=======
-        self._persist_quest(interaction.guild.id, quest)
-
->>>>>>> c4e5955f
         await self._sync_quest_announcement(
             interaction.guild,
             quest,
             last_updated_at=quest.started_at,
             view=None,
         )
-<<<<<<< HEAD
         logger.info(
-=======
-        logging.info(
->>>>>>> c4e5955f
             "Quest %s started by %s in guild %s",
             quest_id_obj,
             member.id,
@@ -2195,7 +2177,6 @@
         )
 
 
-<<<<<<< HEAD
 class QuestConfirmView(discord.ui.View):
     def __init__(self, requester: discord.Member, *, timeout: int = 180) -> None:
         super().__init__(timeout=timeout)
@@ -2968,8 +2949,6 @@
         return result
 
 
-=======
->>>>>>> c4e5955f
 async def setup(bot: commands.Bot):
     cog = QuestCommandsCog(bot)
     await bot.add_cog(cog)
